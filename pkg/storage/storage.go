--- conflicted
+++ resolved
@@ -16,8 +16,6 @@
 	"k8s.io/apimachinery/pkg/runtime/schema"
 )
 
-<<<<<<< HEAD
-=======
 var (
 	// ErrAmbiguousFind is returned when the user requested one object from a List+Filter process.
 	ErrAmbiguousFind = errors.New("two or more results were aquired when one was expected")
@@ -25,7 +23,6 @@
 	ErrNotFound = errors.New("resource not found")
 )
 
->>>>>>> 65262765
 type ReadStorage interface {
 	// Get returns a new Object for the resource at the specified kind/uid path, based on the file content
 	Get(key ObjectKey) (runtime.Object, error)
@@ -78,9 +75,6 @@
 	// Misc methods.
 	//
 
-	// New creates a new Object for the specified kind
-	// TODO: Move this to the Serializer's Defaulter interface? Defaulter.New(gvk)?
-	New(kind KindKey) (runtime.Object, error)
 	// ObjectKeyFor returns the ObjectKey for the given object
 	ObjectKeyFor(obj runtime.Object) (ObjectKey, error)
 	// Close closes all underlying resources (e.g. goroutines) used; before the application exits
